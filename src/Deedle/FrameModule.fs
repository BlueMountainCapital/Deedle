--- conflicted
+++ resolved
@@ -1281,13 +1281,9 @@
   /// [category:Missing values]
   [<CompiledName("FillMissing")>]
   let fillMissing direction (frame:Frame<'R, 'C>) =
-<<<<<<< HEAD
     let fillCmd = Vectors.FillMissing(Vectors.Return 0, VectorFillMissing.Direction direction)
     let newData = frame.Data.Select(VectorHelpers.transformColumn frame.VectorBuilder fillCmd)
-    Frame<_, _>(frame.RowIndex, frame.ColumnIndex, newData)
-=======
-    frame.Columns |> Series.mapValues (fun s -> Series.fillMissing direction s) |> FrameUtils.fromColumns frame.IndexBuilder frame.VectorBuilder
->>>>>>> 0fe52381
+    Frame<_, _>(frame.RowIndex, frame.ColumnIndex, newData, frame.IndexBuilder, frame.VectorBuilder)
 
   /// Fill missing values in the frame using the specified function. The specified
   /// function is called with all series and keys for which the frame does not 
