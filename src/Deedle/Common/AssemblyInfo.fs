﻿namespace System
open System.Reflection

[<assembly: AssemblyTitleAttribute("Deedle")>]
[<assembly: AssemblyProductAttribute("Deedle")>]
[<assembly: AssemblyDescriptionAttribute("Easy to use .NET library for data manipulation and scientific programming")>]
<<<<<<< HEAD
[<assembly: AssemblyVersionAttribute("1.2.1")>]
[<assembly: AssemblyFileVersionAttribute("1.2.1")>]
do ()

module internal AssemblyVersionInformation =
    let [<Literal>] Version = "1.2.1"
=======
[<assembly: AssemblyVersionAttribute("1.2.2")>]
[<assembly: AssemblyFileVersionAttribute("1.2.2")>]
do ()

module internal AssemblyVersionInformation =
    let [<Literal>] Version = "1.2.2"
>>>>>>> 1c3d73cc
<|MERGE_RESOLUTION|>--- conflicted
+++ resolved
@@ -4,18 +4,9 @@
 [<assembly: AssemblyTitleAttribute("Deedle")>]
 [<assembly: AssemblyProductAttribute("Deedle")>]
 [<assembly: AssemblyDescriptionAttribute("Easy to use .NET library for data manipulation and scientific programming")>]
-<<<<<<< HEAD
-[<assembly: AssemblyVersionAttribute("1.2.1")>]
-[<assembly: AssemblyFileVersionAttribute("1.2.1")>]
-do ()
-
-module internal AssemblyVersionInformation =
-    let [<Literal>] Version = "1.2.1"
-=======
 [<assembly: AssemblyVersionAttribute("1.2.2")>]
 [<assembly: AssemblyFileVersionAttribute("1.2.2")>]
 do ()
 
 module internal AssemblyVersionInformation =
-    let [<Literal>] Version = "1.2.2"
->>>>>>> 1c3d73cc
+    let [<Literal>] Version = "1.2.2"