--- conflicted
+++ resolved
@@ -800,11 +800,7 @@
   /// [category:Series operations]
   member frame.Item 
     with get(column:'TColumnKey) = frame.GetColumn<float>(column)
-<<<<<<< HEAD
     and set(column:'TColumnKey) (series:Series<'TRowKey, float>) = frame.ReplaceColumn(column, series)
-=======
-    and set(column:'TColumnKey) (series:Series<'TRowKey, float>) = frame.ReplaceSeries(column, series)
->>>>>>> e61ecaa2
 
   /// [category:Series operations]
   member frame.ColumnApply<'T>(f) = frame.ColumnApply<'T>(false, f)
@@ -917,7 +913,6 @@
   static member inline private ScalarOperationL<'T>(frame:Frame<'TRowKey, 'TColumnKey>, scalar:'T, op:'T -> 'T -> 'T) : Frame<'TRowKey, 'TColumnKey> =
     Frame<'TRowKey, 'TColumnKey>.ScalarOperationR<'T>(frame, scalar, fun a b -> op b a)
   // Apply operation 'op' to all values in all columns convertible to 'T
-<<<<<<< HEAD
   static member inline internal UnaryOperation<'T>(frame:Frame<'TRowKey, 'TColumnKey>, op : 'T -> 'T) = 
     frame.ColumnApply(false, fun (s:Series<'TRowKey, 'T>) -> (Series.mapValues op s) :> ISeries<_>)
   // Apply operation 'op' to all values in all columns convertible to 'T1 (the operation returns different type!)
@@ -928,13 +923,6 @@
 
   /// [category:Operators]
   static member (~-) (frame) = Frame<'TRowKey, 'TColumnKey>.UnaryGenericOperation<float, _>(frame, (~-))
-=======
-  static member inline internal NullaryOperation<'T>(frame:Frame<'TRowKey, 'TColumnKey>, op : 'T -> 'T) = 
-    frame.ColumnApply(false, fun (s:Series<'TRowKey, 'T>) -> (Series.mapValues op s) :> ISeries<_>)
-  // Apply operation 'op' to all values in all columns convertible to 'T1 (the operation returns different type!)
-  static member inline internal NullaryGenericOperation<'T1, 'T2>(frame:Frame<'TRowKey, 'TColumnKey>, op : 'T1 -> 'T2) =
-    frame.ColumnApply(false, fun (s:Series<'TRowKey, 'T1>) -> (Series.mapValues op s) :> ISeries<_>)
->>>>>>> e61ecaa2
 
   // Pointwise binary operations applied to two frames
 
