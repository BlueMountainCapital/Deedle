--- conflicted
+++ resolved
@@ -776,30 +776,5 @@
   ///
   /// [category:Missing values]
   [<Extension>]
-<<<<<<< HEAD
   static member DropSparseColumns(frame:Frame<'TRowKey, 'TColumnKey>) = Frame.dropSparseCols frame
-=======
-  static member DropSparseColumns(frame:Frame<'TRowKey, 'TColumnKey>) = Frame.dropSparseCols frame
-
-    
-// ------------------------------------------------------------------------------------------------
-// Appending and joining
-// ------------------------------------------------------------------------------------------------
-  
-  /// [category:Appending and joining]
-  [<Extension>]
-  static member ZipInto<'KRow,'KColumn, 'TLeft,'TRight,'TResult when 'KRow : equality and 'KColumn : equality>(frameLeft:Frame<'KRow, 'KColumn>, frameRight:Frame<'KRow, 'KColumn>, resultSelector:Func<'TLeft,'TRight,'TResult>) =
-    (frameLeft, frameRight) 
-    ||> Frame.zipInto (resultSelector.Invoke |> FuncConvert.FuncFromTupled)
-
-  /// [category:Appending and joining]
-  [<Extension>]
-  static member ZipAlignInto<'KRow,'KColumn, 'TLeft,'TRight,'TResult when 'KRow : equality and 'KColumn : equality>(frameLeft:Frame<'KRow, 'KColumn>, frameRight:Frame<'KRow, 'KColumn>, resultSelector:Func<'TLeft,'TRight,'TResult>, columnKind, rowKind, lookup) =
-    (frameLeft, frameRight) 
-    ||> Frame.zipAlignInto (resultSelector.Invoke |> FuncConvert.FuncFromTupled) columnKind rowKind lookup
-
-
-
-type KeyValue =
-  static member Create<'K, 'V>(key:'K, value:'V) = KeyValuePair(key, value)
->>>>>>> 12007306
+  