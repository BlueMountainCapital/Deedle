--- conflicted
+++ resolved
@@ -5,73 +5,13 @@
     <IsPackable>false</IsPackable>
     <EnableDefaultCompileItems>false</EnableDefaultCompileItems>
   </PropertyGroup>
-<<<<<<< HEAD
-  <PropertyGroup Condition=" '$(Configuration)|$(Platform)' == 'Debug|AnyCPU' ">
-    <PlatformTarget>AnyCPU</PlatformTarget>
-    <DebugSymbols>true</DebugSymbols>
-    <DebugType>full</DebugType>
-    <Optimize>false</Optimize>
-    <OutputPath>bin\Debug\</OutputPath>
-    <DefineConstants>DEBUG;TRACE</DefineConstants>
-    <ErrorReport>prompt</ErrorReport>
-    <WarningLevel>4</WarningLevel>
-  </PropertyGroup>
-  <PropertyGroup Condition=" '$(Configuration)|$(Platform)' == 'Release|AnyCPU' ">
-    <PlatformTarget>AnyCPU</PlatformTarget>
-    <DebugType>pdbonly</DebugType>
-    <Optimize>true</Optimize>
-    <OutputPath>bin\Release\</OutputPath>
-    <DefineConstants>TRACE</DefineConstants>
-    <ErrorReport>prompt</ErrorReport>
-    <WarningLevel>4</WarningLevel>
-  </PropertyGroup>
-  <PropertyGroup>
-    <StartupObject />
-  </PropertyGroup>
-  <ItemGroup>
-    <Reference Include="Deedle">
-      <HintPath>..\..\bin\Deedle.dll</HintPath>
-    </Reference>
-    <Reference Include="FSharp.Core">
-      <HintPath>..\..\packages\FSharp.Core\lib\net45\FSharp.Core.dll</HintPath>
-      <Paket>True</Paket>
-    </Reference>     
-    <Reference Include="System" />
-    <Reference Include="System.Core" />
-    <Reference Include="System.Data.DataSetExtensions" />
-    <Reference Include="Microsoft.CSharp" />
-    <Reference Include="System.Data" />
-    <Reference Include="System.Xml" />
-  </ItemGroup>
-=======
->>>>>>> 7cedac5c
   <ItemGroup>
     <Compile Include="Frame.cs" />
     <Compile Include="Series.cs" />
     <None Include="paket.references" />
   </ItemGroup>
   <ItemGroup>
-<<<<<<< HEAD
-    <Service Include="{82A7F48D-3B50-4B1E-B82E-3ADA8210C358}" />
-  </ItemGroup>
-  <Import Project="$(MSBuildToolsPath)\Microsoft.CSharp.targets" />
-  <!-- To modify your build process, add your task inside one of the targets below and uncomment it. 
-       Other similar extension points exist, see Microsoft.Common.targets.
-  <Target Name="BeforeBuild">
-  </Target>
-  <Target Name="AfterBuild">
-  </Target>
-  -->
-  <Import Project="..\..\.paket\paket.targets" />
-  <ItemGroup>
-    <Reference Include="nunit.framework">
-      <HintPath>..\..\packages\NUnit\lib\net45\nunit.framework.dll</HintPath>
-      <Private>True</Private>
-      <Paket>True</Paket>
-    </Reference>
-=======
     <ProjectReference Include="..\..\src\Deedle\Deedle.fsproj"></ProjectReference>
->>>>>>> 7cedac5c
   </ItemGroup>
   <Import Project="..\..\.paket\Paket.Restore.targets" />
 </Project>